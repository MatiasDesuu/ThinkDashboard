<!DOCTYPE html>
<html lang="en" data-theme="{{.Theme}}" data-font-size="{{.FontSize}}" data-show-background-dots="{{.ShowBackgroundDots}}" data-enable-custom-font="{{.EnableCustomFont}}" data-custom-font-path="{{.CustomFontPath}}">
<head>
    <meta charset="UTF-8">
    <meta name="viewport" content="width=device-width, initial-scale=1.0">
    <title>Dashboard Configuration</title>
    <script src="/static/js/theme-loader.js"></script>
    <link rel="icon" type="image/x-icon" href="{{if and .EnableCustomFavicon .CustomFaviconPath}}{{.CustomFaviconPath}}{{else}}/static/favicon.ico{{end}}">
    <link rel="stylesheet" href="/api/theme.css">
    <link rel="stylesheet" href="/static/css/theme.css">
    <link rel="stylesheet" href="/static/css/config.css">
    <link rel="stylesheet" href="/static/css/reorder.css">
    <link rel="stylesheet" href="/static/css/modal.css">
    <link rel="stylesheet" href="/static/css/search.css">
    <link rel="stylesheet" href="/static/css/status.css">
    <link rel="stylesheet" href="/static/css/select.css">
    <link rel="stylesheet" href="/static/css/font-size.css">
    <link rel="stylesheet" href="/static/css/responsive.css">
    <link rel="preconnect" href="https://fonts.googleapis.com">
    <link rel="preconnect" href="https://fonts.gstatic.com" crossorigin>
    <link href="https://fonts.googleapis.com/css2?family=Source+Code+Pro:wght@400;600;900&display=swap" rel="stylesheet">
    <style>
        /* Prevent flash of unstyled content */
        body.loading {
            opacity: 0;
            visibility: hidden;
        }
    </style>
</head>
<body class="{{.Theme}} font-size-{{.FontSize}} loading" data-theme="{{.Theme}}" data-show-background-dots="{{.ShowBackgroundDots}}">
    <!-- Contenedor 1: Title y nav links -->
    <div class="config-section section-header">
        <div class="container">
            <header class="header">
                <h1 class="title" data-i18n="config.title">configuration</h1>
                <div class="nav-links">
                    <a href="/colors" class="back-link" data-i18n="config.customizeColors">→ customize colors</a>
                    <a href="/" class="back-link" data-i18n="config.backToDashboard">← back to dashboard</a>
                </div>
            </header>
        </div>
    </div>

    <!-- Contenedor 2: Save/Reset buttons y tabs -->
    <div class="config-section section-controls">
        <div class="container">
            <div class="config-controls-wrapper">
                <div class="config-actions-top">
                    <button id="save-btn" class="btn btn-success" data-i18n="config.saveChanges">Save Changes</button>
                    <button id="reset-btn" class="btn btn-danger" data-i18n="config.resetToDefaults">Reset to Defaults</button>
                </div>

                <div class="tabs">
                    <button class="tab-button active" data-tab="general" data-i18n="config.generalTab">general</button>
                    <button class="tab-button" data-tab="pages" data-i18n="config.pagesTab">pages</button>
                    <button class="tab-button" data-tab="categories" data-i18n="config.categoriesTab">categories</button>
                    <button class="tab-button" data-tab="bookmarks" data-i18n="config.bookmarksTab">bookmarks</button>
                    <button class="tab-button" data-tab="finders" data-i18n="config.findersTab">finders</button>
                    <button class="tab-button" data-tab="backups" data-i18n="config.backupsTab">backups</button>
                    <button class="tab-button" data-tab="help" data-i18n="config.aboutTab">help</button>
                </div>
            </div>
        </div>
    </div>

    <!-- Contenedor 3: Contenido de la página -->
    <div class="config-section section-content">
        <div class="container">
            <main class="config-main">
            <div class="tab-content active" data-tab-content="general">
            <div class="config-section">
                <div class="form-group">
                    <label for="theme-select" data-i18n="config.themeLabel">Theme:</label>
                    <select id="theme-select">
                        <option value="dark" data-i18n="dashboard.darkTheme">Dark</option>
                        <option value="light" data-i18n="dashboard.lightTheme">Light</option>
                    </select>
                </div>
                <div class="form-group">
                    <label for="language-select" data-i18n="config.languageLabel">Language:</label>
                    <select id="language-select">
                        <option value="en">English</option>
                        <option value="es">Español</option>
                    </select>
                </div>
                <div class="form-group">
                    <label for="columns-input" data-i18n="config.columnsLabel">Columns per row:</label>
                    <div class="number-input-wrapper">
                        <input type="number" id="columns-input" min="1" max="6" value="3">
                        <div class="number-input-controls">
                            <button type="button" class="number-input-btn number-input-up" data-input="columns-input">▲</button>
                            <button type="button" class="number-input-btn number-input-down" data-input="columns-input">▼</button>
                        </div>
                    </div>
                </div>
                <div class="form-group">
                    <label data-i18n="config.fontSizeLabel">Font size:</label>
                    <div class="font-size-selector">
                        <button type="button" class="font-size-option" data-size="xs">xs</button>
                        <button type="button" class="font-size-option" data-size="s">s</button>
                        <button type="button" class="font-size-option" data-size="sm">sm</button>
                        <button type="button" class="font-size-option active" data-size="m">m</button>
                        <button type="button" class="font-size-option" data-size="lg">lg</button>
                        <button type="button" class="font-size-option" data-size="l">l</button>
                        <button type="button" class="font-size-option" data-size="xl">xl</button>
                    </div>
                </div>
                
                <div class="checkbox-tree">
                    <h3 class="section-title" data-i18n="config.dashboardSection">Dashboard</h3>
                    <div class="checkbox-tree-item">
                        <label class="checkbox-label">
                            <input type="checkbox" id="new-tab-checkbox">
                            <span class="checkbox-text" data-i18n="config.openLinksInNewTab">Open links in new tab</span>
                        </label>
                    </div>
                    <div class="checkbox-tree-item">
                        <label class="checkbox-label">
                            <input type="checkbox" id="show-date-checkbox">
                            <span class="checkbox-text" data-i18n="config.showDate">Show date</span>
                        </label>
                    </div>
                    <div class="checkbox-tree-item">
                        <label class="checkbox-label">
                            <input type="checkbox" id="show-title-checkbox">
                            <span class="checkbox-text" data-i18n="config.showDashboardTitle">Show dashboard title</span>
                        </label>
                    </div>
                    <div class="checkbox-tree-item">
                        <label class="checkbox-label">
                            <input type="checkbox" id="show-config-button-checkbox">
                            <span class="checkbox-text" data-i18n="config.showConfigButton">Show config button</span>
                        </label>
                    </div>
                    <div class="checkbox-tree-item">
                        <label class="checkbox-label">
                            <input type="checkbox" id="show-icons-checkbox">
                            <span class="checkbox-text" data-i18n="config.showIcons">Show bookmark icons</span>
                        </label>
                    </div>
                    <div class="checkbox-tree-item">
                        <label class="checkbox-label">
                            <input type="checkbox" id="show-page-names-in-tabs-checkbox">
                            <span class="checkbox-text" data-i18n="config.showPageNamesInTabs">Show page names in tabs</span>
                        </label>
                    </div>
                    <div class="checkbox-tree-item">
                        <label class="checkbox-label">
                            <input type="checkbox" id="show-page-tabs-checkbox">
                            <span class="checkbox-text" data-i18n="config.showPageTabs">Show page tabs</span>
                        </label>
                    </div>
                    <div class="checkbox-tree-item">
                        <label class="checkbox-label">
                            <input type="checkbox" id="show-search-button-checkbox">
                            <span class="checkbox-text" data-i18n="config.showSearchButton">Show search button</span>
                        </label>
                    </div>
                    <div class="checkbox-tree-item checkbox-tree-child">
                        <span class="tree-symbol">└──</span>
                        <label class="checkbox-label">
                            <input type="checkbox" id="show-search-button-text-checkbox">
                            <span class="checkbox-text">Show text next to the button</span>
                        </label>
                    </div>
                    <div class="checkbox-tree-item">
                        <label class="checkbox-label">
                            <input type="checkbox" id="show-finders-button-checkbox">
                            <span class="checkbox-text" data-i18n="config.showFindersButton">Show finders button</span>
<<<<<<< HEAD
=======
                        </label>
                    </div>
                    <div class="checkbox-tree-item checkbox-tree-child">
                        <span class="tree-symbol">└──</span>
                        <label class="checkbox-label">
                            <input type="checkbox" id="show-finders-button-text-checkbox">
                            <span class="checkbox-text">Show text next to the button</span>
>>>>>>> 0a777be4
                        </label>
                    </div>
                    <div class="checkbox-tree-item">
                        <label class="checkbox-label">
                            <input type="checkbox" id="show-commands-button-checkbox">
                            <span class="checkbox-text" data-i18n="config.showCommandsButton">Show commands button</span>
<<<<<<< HEAD
=======
                        </label>
                    </div>
                    <div class="checkbox-tree-item checkbox-tree-child">
                        <span class="tree-symbol">└──</span>
                        <label class="checkbox-label">
                            <input type="checkbox" id="show-commands-button-text-checkbox">
                            <span class="checkbox-text">Show text next to the button</span>
>>>>>>> 0a777be4
                        </label>
                    </div>
                    <div class="checkbox-tree-item">
                        <label class="checkbox-label">
                            <input type="checkbox" id="keep-search-open-when-empty-checkbox">
                            <span class="checkbox-text" data-i18n="config.keepSearchOpenWhenEmpty">Keep search open when empty</span>
                        </label>
                    </div>
                    <div class="checkbox-tree-item">
                        <label class="checkbox-label">
                            <input type="checkbox" id="global-shortcuts-checkbox">
                            <span class="checkbox-text" data-i18n="config.globalShortcuts">Use shortcuts from all pages</span>
                        </label>
                    </div>
                    <div class="checkbox-tree-item">
                        <label class="checkbox-label">
                            <input type="checkbox" id="show-status-checkbox">
                            <span class="checkbox-text" data-i18n="config.showBookmarkStatus">Show bookmark status (online/offline)</span>
                        </label>
                    </div>
                    <div class="checkbox-tree-item checkbox-tree-child">
                        <span class="tree-symbol">└──</span>
                        <label class="checkbox-label">
                            <input type="checkbox" id="show-ping-checkbox">
                            <span class="checkbox-text" data-i18n="config.showPingTimes">Show ping times (ms)</span>
                        </label>
                    </div>
                    <div class="checkbox-tree-item checkbox-tree-child">
                        <span class="tree-symbol">└──</span>
                        <label class="checkbox-label">
                            <input type="checkbox" id="show-status-loading-checkbox">
                            <span class="checkbox-text" data-i18n="config.showStatusLoading">Show status loading indicator</span>
                        </label>
                    </div>
                    <div class="checkbox-tree-item checkbox-tree-child">
                        <span class="tree-symbol">└──</span>
                        <label class="checkbox-label">
                            <input type="checkbox" id="skip-fast-ping-checkbox">
                            <span class="checkbox-text" data-i18n="config.skipFastPing">Skip fast ping check</span>
                        </label>
                    </div>

                    <h3 class="section-title" data-i18n="config.advancedSection">General</h3>
                    <div class="checkbox-tree-item">
                        <label class="checkbox-label">
                            <input type="checkbox" id="hypr-mode-checkbox">
                            <span class="checkbox-text" data-i18n="config.hyprMode">HyprMode (Launcher mode for PWA)</span>
                            <button type="button" id="hypr-mode-info-btn" class="info-button">ℹ</button>
                        </label>
                    </div>
                    <div class="checkbox-tree-item">
                        <label class="checkbox-label">
                            <input type="checkbox" id="show-background-dots-checkbox">
                            <span class="checkbox-text" data-i18n="config.showBackgroundDots">Show background dots</span>
                        </label>
                    </div>
                    <div class="checkbox-tree-item">
                        <label class="checkbox-label">
                            <input type="checkbox" id="enable-custom-title-checkbox">
                            <span class="checkbox-text" data-i18n="config.enableCustomTitle">Enable custom title</span>
                        </label>
                    </div>
                    <div class="checkbox-tree-item checkbox-tree-child">
                        <span class="tree-symbol">└──</span>
                        <label for="custom-title-input" data-i18n="config.customTitleLabel">Custom title:</label>
                        <input type="text" id="custom-title-input" data-i18n-placeholder="config.customTitlePlaceholder" placeholder="Enter custom title">
                    </div>
                    <div class="checkbox-tree-item checkbox-tree-child">
                        <span class="tree-symbol">└──</span>
                        <label class="checkbox-label">
                            <input type="checkbox" id="show-page-in-title-checkbox">
                            <span class="checkbox-text" data-i18n="config.showPageInTitle">Show page name in title</span>
                        </label>
                    </div>
                    <div class="checkbox-tree-item">
                        <label class="checkbox-label">
                            <input type="checkbox" id="interleave-mode-checkbox">
                            <span class="checkbox-text" data-i18n="config.interleaveMode">Switch Search Mode</span>
                            <button type="button" id="interleave-mode-info-btn" class="info-button">ℹ</button>
                        </label>
                    </div>
                    <div class="checkbox-tree-item">
                        <label class="checkbox-label">
                            <input type="checkbox" id="enable-fuzzy-suggestions-checkbox">
                            <span class="checkbox-text" data-i18n="config.showFuzzySuggestions">Show fuzzy suggestions in search</span>
                            <button type="button" id="fuzzy-suggestions-info-btn" class="info-button">ℹ</button>
                        </label>
                    </div>
                    <div class="checkbox-tree-item checkbox-tree-child">
                        <span class="tree-symbol">└──</span>
                        <label class="checkbox-label">
                            <input type="checkbox" id="fuzzy-suggestions-start-with-checkbox">
                            <span class="checkbox-text" data-i18n="config.fuzzySuggestionsStartWith">Only show suggestions that start with the query</span>
                        </label>
                    </div>
                    <div class="checkbox-tree-item">
                        <label class="checkbox-label">
                            <input type="checkbox" id="include-finders-in-search-checkbox">
                            <span class="checkbox-text" data-i18n="config.includeFindersInSearch">Include finders in search</span>
                            <button type="button" id="include-finders-in-search-info-btn" class="info-button">ℹ</button>
                        </label>
                    </div>
                    <div class="checkbox-tree-item">
                        <label class="checkbox-label">
                            <input type="checkbox" id="enable-custom-favicon-checkbox">
                            <span class="checkbox-text" data-i18n="config.enableCustomFavicon">Enable custom favicon</span>
                        </label>
                    </div>
                    <div class="checkbox-tree-item checkbox-tree-child">
                        <span class="tree-symbol">└──</span>
                        <label for="custom-favicon-input" data-i18n="config.uploadFaviconLabel">Upload favicon:</label>
                        <label for="custom-favicon-input" class="btn btn-secondary file-input-btn" data-i18n="config.chooseFile">Choose File</label>
                        <input type="file" id="custom-favicon-input" accept="image/x-icon,image/png,image/jpeg,image/gif" style="display: none;">
                    </div>
                    <div class="checkbox-tree-item">
                        <label class="checkbox-label">
                            <input type="checkbox" id="enable-custom-font-checkbox">
                            <span class="checkbox-text" data-i18n="config.enableCustomFont">Enable custom font</span>
                        </label>
                    </div>
                    <div class="checkbox-tree-item checkbox-tree-child">
                        <span class="tree-symbol">└──</span>
                        <label for="custom-font-input" data-i18n="config.uploadFontLabel">Upload font:</label>
                        <label for="custom-font-input" class="btn btn-secondary file-input-btn" data-i18n="config.chooseFile">Choose File</label>
                        <input type="file" id="custom-font-input" accept=".woff,.woff2,.ttf,.otf" style="display: none;">
                    </div>
                    <div class="checkbox-tree-item">
                        <label class="checkbox-label">
                            <input type="checkbox" id="animations-enabled-checkbox">
                            <span class="checkbox-text" data-i18n="config.enableAnimations">Enable animations</span>
                        </label>
                    </div>
                    <div class="checkbox-tree-item">
                        <label class="checkbox-label">
                            <input type="checkbox" id="device-specific-checkbox">
                            <span class="checkbox-text" data-i18n="config.deviceSpecificSettings">Use device-specific settings</span>
                        </label>
                    </div>
                </div>
            </div>
            </div>

            <div class="tab-content" data-tab-content="pages">
            <div class="config-section">
                <div id="pages-list" class="pages-list js-list">
                    <!-- Pages will be loaded here -->
                </div>
                <button id="add-page-btn" class="btn btn-primary" data-i18n="config.addPage">Add Page</button>
            </div>
            </div>

            <div class="tab-content" data-tab-content="categories">
            <div class="config-section">
                <div class="page-selector-wrapper">
                    <label for="categories-page-selector" data-i18n="config.categoriesPageLabel">Categories page:</label>
                    <select id="categories-page-selector" class="page-selector">
                        <!-- Pages will be loaded here -->
                    </select>
                </div>
                <div id="categories-list" class="categories-list js-list">
                    <!-- Categories will be loaded here -->
                </div>
                <button id="add-category-btn" class="btn btn-primary" data-i18n="config.addCategory">Add Category</button>
            </div>
            </div>

            <div class="tab-content" data-tab-content="bookmarks">
            <div class="config-section">
                <div class="page-selector-wrapper">
                    <label for="page-selector" data-i18n="config.bookmarksPageLabel">Bookmarks page:</label>
                    <select id="page-selector" class="page-selector">
                        <!-- Pages will be loaded here -->
                    </select>
                </div>
                <div id="bookmarks-list" class="bookmarks-list js-list">
                    <!-- Bookmarks will be loaded here -->
                </div>
                <button id="add-bookmark-btn" class="btn btn-primary" data-i18n="config.addBookmark">Add Bookmark</button>
            </div>
            </div>

            <div class="tab-content" data-tab-content="finders">
            <div class="config-section">
                <div id="finders-list" class="finders-list js-list">
                    <!-- Finders will be loaded here -->
                </div>
                <button id="add-finder-btn" class="btn btn-primary" data-i18n="config.addFinder">Add Finder</button>
            </div>
            </div>

            <div class="tab-content" data-tab-content="backups">
            <div class="config-section">
                <div class="form-group">
                    <label data-i18n="config.backupDescription">Export your data</label>
                    <button type="button" id="backup-info-btn" class="info-button">ℹ</button>
                    <button id="backup-btn" class="btn btn-primary" data-i18n="config.createBackup">Create Backup</button>
                </div>
                <div class="form-group">
                    <label data-i18n="config.importDescription">Import your data</label>
                    <button type="button" id="import-info-btn" class="info-button">ℹ</button>
                    <input type="file" id="import-file" accept=".zip" style="display: none;">
                    <button id="import-btn" class="btn btn-danger" data-i18n="config.selectImportFile">Select Import File</button>
                </div>
            </div>
            </div>

            <div class="tab-content" data-tab-content="help">
            <div class="config-section">
                <p data-i18n="help.introduction">Welcome to ThinkDashboard! Here are the main features and shortcuts to help you navigate and use the app efficiently.</p>
                
                <br>
                
                <h3 class="section-title">Navigation</h3>
                <ul>
                    <li data-i18n="help.pageNavigation">Page Navigation: Use number keys <code>1</code>, <code>2</code>, <code>3</code>, etc. to switch between pages on the dashboard.</li>
                    <li data-i18n="help.touchNavigation">Touch Navigation: On mobile or touch devices, swipe left or right to change pages.</li>
                    <li data-i18n="help.arrowNavigation">Arrow Navigation: Press <code>Shift + Left Arrow</code> or <code>Shift + Right Arrow</code> to navigate between pages.</li>
                    <li data-i18n="help.keyboardNavigation">Keyboard Navigation: Use arrow keys to navigate between bookmarks on the dashboard. Press <code>Enter</code> or <code>Space</code> to open the selected bookmark.</li>
                </ul>
                
                <h3 class="section-title">Search & Shortcuts</h3>
                <ul>
                    <li data-i18n="help.shortcutsLauncher">Bookmark Shortcuts: Press any letter key on the dashboard to start typing a shortcut. For example, if you have a bookmark with shortcut <code>yt</code>, just type <code>yt</code> and the app will open it automatically.</li>
                    <li data-i18n="help.fuzzySearch">Fuzzy Search: Press <code>/</code> to search for bookmarks by name. Start typing and it will find matches as you go.</li>
                    <li data-i18n="help.searchMode">Search Mode: You can switch the search behavior. By default, typing starts shortcuts and <code>/</code> starts fuzzy search. You can toggle this in <code>config#general</code>.</li>
                </ul>
                
                <h3 class="section-title">Finders</h3>
                <ul>
                    <li data-i18n="help.findersIntro">Finders: Create shortcuts for search engines and websites. Start your search with <code>?</code> followed by your finder shortcut to quickly search on external sites.</li>
                    <li data-i18n="help.findersActivation">Activation: Type <code>?shortcut searchterm</code> on the dashboard. For example, if you have a finder with shortcut <code>g</code> for Google, type <code>?g javascript</code> to search for "javascript" on Google.</li>
                    <li data-i18n="help.findersConfig">Configuration: Go to <code>config#finders</code> to add, edit, or remove finders. Each finder needs a name, search URL, and shortcut.</li>
                    <li data-i18n="help.findersUrlFormat">URL Format: Use <code>%s</code> in the URL where you want the search term to be inserted, or leave it out to append the search term to the end of the URL.</li>
                </ul>
                
                <h3 class="section-title">Commands</h3>
                <ul>
                    <li data-i18n="help.commands">Commands: Type <code>:</code> followed by a command to control the app. Available commands include: <code>theme</code> (switch theme), <code>columns</code> (change columns), <code>fontsize</code> (change font size), and more to come.</li>
                </ul>
                
                <h3 class="section-title">Data Storage</h3>
                <ul>
                    <li data-i18n="help.dataStorage">Data Storage: All app data is saved in the <code>/data</code> directory. This includes JSON files for settings (your dashboard settings), pages (pages order), and colors (custom themes), as well as uploaded favicon, fonts, and individual bookmark pages (bookmarks-1.json, bookmarks-2.json, etc.).</li>
                    <li data-i18n="help.deviceSpecificSettings">Device-Specific Settings: When enabled, your dashboard settings are saved locally in your browser instead of on the server. This means settings are specific to this device/browser and won't sync across different devices.</li>
                </ul>
                                
                <h3 class="section-title" data-i18n="help.chromeExtension">Chrome Extension</h3>
                <p data-i18n="help.extensionIntro">ThinkDashboard includes a Chrome extension that allows you to quickly add bookmarks from any webpage directly to your dashboard.</p>
                
                <br>
                
                <ul>
                    <li data-i18n="help.extensionInstall">To install the extension: Clone the <a href="https://github.com/MatiasDesuu/ThinkDashboard" target="_blank"><code>GitHub repository</code></a> to your local machine, or download the latest version from <a href="https://github.com/MatiasDesuu/ThinkDashboard/archive/refs/heads/main.zip" target="_blank"><code>here</code></a>. Then go to Chrome's extension settings (chrome://extensions/), enable "Developer mode", and click "Load unpacked". Select the <code>extension</code> folder from the downloaded or cloned repository.</li>
                    <li data-i18n="help.extensionConfig">Configuration: Once installed, open the extension and go to the Settings tab. Enter your ThinkDashboard URL, set the Default Page where bookmarks will be saved, and choose the category within that page.</li>
                    <li data-i18n="help.extensionUsage">Usage: Click the extension icon, optionally modify the name, URL, page, and category, then click Save Bookmark.</li>
                </ul>

                <h3 class="section-title">Feedback</h3>
                <p data-i18n="help.feedback">Found a bug or have feedback? Visit the <a href="https://github.com/MatiasDesuu/ThinkDashboard" target="_blank"><code>GitHub repository</code></a> to report issues or suggest improvements.</p>

            </div>
            </div>

            </main>
        </div>
    </div>

    <div id="notification" class="notification">
        <span id="notification-message"></span>
    </div>

    <script src="/static/js/modal.js"></script>
    <script src="/static/js/status.js"></script>
    <script src="/static/js/select.js"></script>
    <script src="/static/js/reorder.js"></script>
    <script src="/static/js/hypr-mode.js"></script>
    <script src="https://cdnjs.cloudflare.com/ajax/libs/jszip/3.10.1/jszip.min.js"></script>
    <!-- Config modules (must be loaded before main config.js) -->
    <script src="/static/js/config/config-ui.js"></script>
    <script src="/static/js/config/config-storage.js"></script>
    <script src="/static/js/config/config-data.js"></script>
    <script src="/static/js/config/config-pages.js"></script>
    <script src="/static/js/config/config-categories.js"></script>
    <script src="/static/js/config/config-bookmarks.js"></script>
    <script src="/static/js/config/config-finders.js"></script>
    <script src="/static/js/config/config-backup.js"></script>
    <script src="/static/js/config/config-font.js"></script>
    <script src="/static/js/config/config-settings.js"></script>
    <script src="/static/js/config/config-language.js"></script>
    <!-- Main config orchestrator -->
    <script src="/static/js/config.js"></script>
    <!-- Keyboard shortcuts -->
    <script src="/static/js/config-keyboard.js"></script>
</body>
</html><|MERGE_RESOLUTION|>--- conflicted
+++ resolved
@@ -167,8 +167,6 @@
                         <label class="checkbox-label">
                             <input type="checkbox" id="show-finders-button-checkbox">
                             <span class="checkbox-text" data-i18n="config.showFindersButton">Show finders button</span>
-<<<<<<< HEAD
-=======
                         </label>
                     </div>
                     <div class="checkbox-tree-item checkbox-tree-child">
@@ -176,15 +174,12 @@
                         <label class="checkbox-label">
                             <input type="checkbox" id="show-finders-button-text-checkbox">
                             <span class="checkbox-text">Show text next to the button</span>
->>>>>>> 0a777be4
                         </label>
                     </div>
                     <div class="checkbox-tree-item">
                         <label class="checkbox-label">
                             <input type="checkbox" id="show-commands-button-checkbox">
                             <span class="checkbox-text" data-i18n="config.showCommandsButton">Show commands button</span>
-<<<<<<< HEAD
-=======
                         </label>
                     </div>
                     <div class="checkbox-tree-item checkbox-tree-child">
@@ -192,7 +187,6 @@
                         <label class="checkbox-label">
                             <input type="checkbox" id="show-commands-button-text-checkbox">
                             <span class="checkbox-text">Show text next to the button</span>
->>>>>>> 0a777be4
                         </label>
                     </div>
                     <div class="checkbox-tree-item">
